--- conflicted
+++ resolved
@@ -28,37 +28,6 @@
                 .UseJsonNet()
                 .RegisterUnhandledExceptionHandler()
                 .RegisterEQueueComponents();
-<<<<<<< HEAD
-
-            var persistMode = ConfigurationManager.AppSettings["persistMode"];
-
-            if (persistMode == "sql")
-            {
-                var connectionString = ConfigurationManager.AppSettings["connectionString"];
-                var messageLogFile = ConfigurationManager.AppSettings["messageLogFile"];
-
-                var queueStoreSetting = new SqlServerQueueStoreSetting
-                {
-                    ConnectionString = connectionString
-                };
-                var messageStoreSetting = new SqlServerMessageStoreSetting
-                {
-                    ConnectionString = connectionString,
-                    MessageLogFile = messageLogFile
-                };
-                var offsetManagerSetting = new SqlServerOffsetManagerSetting
-                {
-                    ConnectionString = connectionString
-                };
-
-                configuration
-                    .UseSqlServerQueueStore(queueStoreSetting)
-                    .UseSqlServerMessageStore(messageStoreSetting)
-                    .UseSqlServerOffsetManager(offsetManagerSetting);
-            }
-
-=======
->>>>>>> 41cb1bc1
         }
     }
 }
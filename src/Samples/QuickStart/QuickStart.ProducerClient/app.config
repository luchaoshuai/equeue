<?xml version="1.0" encoding="utf-8"?>
<configuration>
<startup><supportedRuntime version="v4.0" sku=".NETFramework,Version=v4.5"/></startup>
  <appSettings>
    <add key="MessageCount" value="10000000"/>
    <add key="MessageSize" value="1024"/>
<<<<<<< HEAD
    <!-- Oneway, Async, Callback -->
    <add key="Mode" value="Async"/>
    <add key="ServerAddress" value=""/>
    <add key="ClientCount" value="2"/>
    <add key="SleepMilliseconds" value="10"/>
    <add key="BatchSize" value="50"/>
=======
    <add key="Mode" value="Async"/>  <!-- Oneway, Sync, Async, Callback -->
    <add key="ServerAddress" value=""/>
    <add key="ClientCount" value="1"/>
>>>>>>> 41cb1bc1
  </appSettings>
</configuration><|MERGE_RESOLUTION|>--- conflicted
+++ resolved
@@ -4,17 +4,8 @@
   <appSettings>
     <add key="MessageCount" value="10000000"/>
     <add key="MessageSize" value="1024"/>
-<<<<<<< HEAD
-    <!-- Oneway, Async, Callback -->
-    <add key="Mode" value="Async"/>
-    <add key="ServerAddress" value=""/>
-    <add key="ClientCount" value="2"/>
-    <add key="SleepMilliseconds" value="10"/>
-    <add key="BatchSize" value="50"/>
-=======
     <add key="Mode" value="Async"/>  <!-- Oneway, Sync, Async, Callback -->
     <add key="ServerAddress" value=""/>
     <add key="ClientCount" value="1"/>
->>>>>>> 41cb1bc1
   </appSettings>
 </configuration>
--- conflicted
+++ resolved
@@ -22,19 +22,10 @@
             configuration.SetDefault<IQueueStore, DefaultQueueStore>();
             configuration.SetDefault<SuspendedPullRequestManager, SuspendedPullRequestManager>();
 
-<<<<<<< HEAD
-        public static Configuration UseSqlServerQueueStore(this Configuration configuration, SqlServerQueueStoreSetting setting)
-        {
-            configuration.SetDefault<IQueueStore, SqlServerQueueStore>(new SqlServerQueueStore(setting));
-            return configuration;
-        }
-        public static Configuration UseSqlServerMessageStore(this Configuration configuration, SqlServerMessageStoreSetting setting)
-=======
             return configuration;
         }
 
         public static Configuration UseDeleteMessageByTimeStrategy(this Configuration configuration, int maxStorageHours = 24 * 30)
->>>>>>> 41cb1bc1
         {
             configuration.SetDefault<IDeleteMessageStrategy, DeleteMessageByTimeStrategy>(new DeleteMessageByTimeStrategy(maxStorageHours));
             return configuration;

--- conflicted
+++ resolved
@@ -63,23 +63,12 @@
             ConsumerAddress = new IPEndPoint(SocketUtils.GetLocalIPV4(), 5001);
             AdminAddress = new IPEndPoint(SocketUtils.GetLocalIPV4(), 5002);
 
-<<<<<<< HEAD
-            NotifyWhenMessageArrived = true;
-            RemoveConsumedQueueIndexInterval = 1000 * 5;
-            RemoveExceedMaxCacheQueueIndexInterval = 1000 * 5;
-            CheckBlockingPullRequestMilliseconds = 1000;
-            NotifyMessageArrivedThreadMaxCount = 32;
-            ScanNotActiveConsumerInterval = 1000 * 5;
-            ConsumerExpiredTimeout = 1000 * 60;
-            QueueIndexMaxCacheSize = 500 * 10000;
-=======
             NotifyWhenMessageArrived = false;
             DeleteMessagesInterval = 1000 * 10;
             DeleteQueueMessagesInterval = 1000 * 10;
             PersistConsumeOffsetInterval = 1000 * 1;
             CheckBlockingPullRequestMilliseconds = 1000 * 1;
             ConsumerExpiredTimeout = 1000 * 30;
->>>>>>> 41cb1bc1
             AutoCreateTopic = true;
             TopicDefaultQueueCount = 4;
             TopicMaxQueueCount = 64;

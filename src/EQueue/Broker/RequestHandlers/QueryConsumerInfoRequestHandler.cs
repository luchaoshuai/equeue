--- conflicted
+++ resolved
@@ -114,13 +114,8 @@
             consumerInfo.ConsumerId = consumerId;
             consumerInfo.Topic = topic;
             consumerInfo.QueueId = queueId;
-<<<<<<< HEAD
-            consumerInfo.QueueMaxOffset = queueCurrentOffset - 1;
-            consumerInfo.ConsumedOffset = _offsetManager.GetQueueOffset(topic, queueId, group);
-=======
             consumerInfo.QueueMaxOffset = queueCurrentOffset;
             consumerInfo.ConsumedOffset = _offsetStore.GetConsumeOffset(topic, queueId, group);
->>>>>>> 41cb1bc1
             consumerInfo.UnConsumedMessageCount = consumerInfo.QueueMaxOffset - consumerInfo.ConsumedOffset;
             return consumerInfo;
         }
